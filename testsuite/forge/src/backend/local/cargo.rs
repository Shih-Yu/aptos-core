--- conflicted
+++ resolved
@@ -170,16 +170,12 @@
     let output = Command::new("cargo")
         .current_dir(directory)
         .env("CARGO_TARGET_DIR", target_directory)
-<<<<<<< HEAD
         .args(&[
             "build",
             "--bin=aptos-node",
             "--features=failpoints",
             // "--release",
         ])
-=======
-        .args(&args)
->>>>>>> 4025bae4
         .output()
         .context("Failed to build aptos-node")?;
 
